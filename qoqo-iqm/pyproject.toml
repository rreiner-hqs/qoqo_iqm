--- conflicted
+++ resolved
@@ -5,12 +5,8 @@
     { name = "HQS Quantum Simulations GmbH", email = "info@quantumsimulations.de" },
 ]
 requires-python = ">=3.8"
-version = "0.9.0"
-<<<<<<< HEAD
+version = "0.10.0"
 dependencies = ['numpy', 'qoqo_calculator_pyo3>=1.2,<1.3', 'qoqo>=1.12']
-=======
-dependencies = ['numpy', 'qoqo_calculator_pyo3>=1.1', 'qoqo>=1.9']
->>>>>>> 5988764e
 
 [project.optional-dependencies]
 tests = ["coverage", "pytest"]
