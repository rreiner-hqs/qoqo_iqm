// Copyright © 2020-2023 HQS Quantum Simulations GmbH. All Rights Reserved.
//
// Licensed under the Apache License, Version 2.0 (the "License"); you may not use this file except
// in compliance with the License. You may obtain a copy of the License at
//
//     http://www.apache.org/licenses/LICENSE-2.0
//
// Unless required by applicable law or agreed to in writing, software distributed under the
// License is distributed on an "AS IS" BASIS, WITHOUT WARRANTIES OR CONDITIONS OF ANY KIND, either
// express or implied. See the License for the specific language governing permissions and
// limitations under the License.

use pyo3::exceptions::{PyConnectionError, PyRuntimeError, PyTypeError, PyValueError};
use pyo3::prelude::*;
use pyo3::types::PyByteArray;

use crate::devices::*;
use qoqo::{convert_into_circuit, CircuitWrapper};
use roqoqo::prelude::*;
use roqoqo::registers::Registers;
use roqoqo::Circuit;
use roqoqo_iqm::{results_to_registers, Backend, IqmDevice};

use bincode::{deserialize, serialize};
use std::collections::HashMap;

/// IQM backend
///
/// Provides functions to run circuits and measurements on IQM devices.
#[pyclass(name = "Backend", module = "qoqo_iqm")]
#[derive(Clone, Debug, PartialEq, Eq)]
pub struct BackendWrapper {
    /// Internal storage of [roqoqo_iqm::Backend]
    pub internal: Backend,
}

impl BackendWrapper {
    /// Extracts a Backend from a BackendWrapper python object.
    ///
    /// When working with qoqo and other rust based python packages compiled separately a downcast
    /// will not detect that two BackendWrapper objects are compatible. This function tries to
    /// convert a Python object into a Backend instance by first checking if the object is a
    /// BackendWrapper instance and, if not, by invoking the to_bincode method on the object and
    /// deserializing the returned binary data.
    ///
    ///
    /// Args:
    ///     input (Backend): The Python object that should be casted to a [roqoqo_iqm::Backend]
    pub fn from_pyany(input: PyObject) -> PyResult<Backend> {
        Python::with_gil(|py| -> PyResult<Backend> {
            let input = input.bind(py);
            if let Ok(try_downcast) = input.extract::<BackendWrapper>() {
                Ok(try_downcast.internal)
            } else {
                let get_bytes = input.call_method0("to_bincode").map_err(|_| {
                    PyTypeError::new_err(
                        "Python object cannot be converted to IQM Backend: Cast to binary \
                         representation failed"
                            .to_string(),
                    )
                })?;
                let bytes = get_bytes.extract::<Vec<u8>>().map_err(|_| {
                    PyTypeError::new_err(
                        "Python object cannot be converted to IQM Backend: Cast to binary \
                     representation failed"
                            .to_string(),
                    )
                })?;
                deserialize(&bytes[..]).map_err(|err| {
                    PyTypeError::new_err(format!(
                    "Python object cannot be converted to IQM Backend: Deserialization failed: {}",
                    err
                ))
                })
            }
        })
    }
}

#[pymethods]
impl BackendWrapper {
    /// Create a new IQM Backend.
    ///
    /// Args:
    ///     device (Device): IQM Device providing information about the endpoint running Circuits.
    ///     access_token (Optional[str]): Optional access token to IQM endpoints.
    ///                                   When None access token is read from $IQM_TOKEN environmental variable
    ///
    /// Raises:
    ///     TypeError: Device Parameter is not IqmDevice
    ///     RuntimeError: No access token found
    #[pyo3(text_signature = "(device, access_token)")]
    #[new]
<<<<<<< HEAD
    pub fn new(device: &Bound<PyAny>, access_token: Option<String>) -> PyResult<Self> {
        let device = match DenebDeviceWrapper::from_pyany(device.as_gil_ref().into()) {
            Ok(device) => IqmDevice::from(device),
            Err(_) => match ResonatorFreeDeviceWrapper::from_pyany(device.as_gil_ref().into()) {
                Ok(device) => IqmDevice::from(device),
                Err(err) => {
                    return Err(PyRuntimeError::new_err(format!(
                    "Could not convert device to neither DenebDevice nor ResonatorFreeDevice: {:?}",
                    err
                )))
                }
            },
        };
=======
    pub fn new(device: &PyAny, access_token: Option<String>) -> PyResult<Self> {
        let iqm_device: IqmDevice;
        if let Ok(dev) = DenebDeviceWrapper::from_pyany(device.into()) {
            iqm_device = IqmDevice::from(dev);
        } else if let Ok(dev) = GarnetDeviceWrapper::from_pyany(device.into()) {
            iqm_device = IqmDevice::from(dev);
        } else if let Ok(dev) = ResonatorFreeDeviceWrapper::from_pyany(device.into()) {
            iqm_device = IqmDevice::from(dev);
        } else {
            return Err(PyRuntimeError::new_err(
                "Could not convert input device to one of the available devices.".to_string(),
            ));
        }
>>>>>>> 5988764e
        Ok(Self {
            internal: Backend::new(iqm_device, access_token).map_err(|err| {
                PyRuntimeError::new_err(format!("No access token found {:?}", err))
            })?,
        })
    }

    /// Overwrite the number of measurements that will be executed on the [qoqo::Circuit] or the
    /// [qoqo::QuantumProgram].
    ///
    /// The default number of measurements is the one defined in the submitted
    /// circuits.
    ///
    /// WARNING: this function will overwrite the number of measurements set in a Circuit or
    /// QuantumProgram. Changing the number of measurments WILL change the accuracy of the result.
    pub fn _overwrite_number_of_measurements(&mut self, number_measurements: usize) {
        self.internal
            ._overwrite_number_of_measurements(number_measurements)
    }

    /// Return a copy of the Backend (copy here produces a deepcopy).
    ///
    /// Returns:
    ///     Backend: A deep copy of self.
    pub fn __copy__(&self) -> BackendWrapper {
        self.clone()
    }

    /// Return a deep copy of the Backend.
    ///
    /// Returns:
    ///     Backend: A deep copy of self.
    pub fn __deepcopy__(&self, _memodict: Py<PyAny>) -> BackendWrapper {
        self.clone()
    }

    /// Return the bincode representation of the Backend using the [bincode] crate.
    ///
    /// Returns:
    ///     ByteArray: The serialized Backend (in [bincode] form).
    ///
    /// Raises:
    ///     ValueError: Cannot serialize Backend to bytes.
    pub fn to_bincode(&self) -> PyResult<Py<PyByteArray>> {
        let serialized = serialize(&self.internal)
            .map_err(|_| PyValueError::new_err("Cannot serialize Backend to bytes"))?;
        let b: Py<PyByteArray> = Python::with_gil(|py| -> Py<PyByteArray> {
            PyByteArray::new_bound(py, &serialized[..]).into()
        });
        Ok(b)
    }

    /// Convert the bincode representation of the Backend to a Backend using the [bincode] crate.
    ///
    /// Args:
    ///     input (ByteArray): The serialized Backend (in [bincode] form).
    ///
    /// Returns:
    ///     Backend: The deserialized Backend.
    ///
    /// Raises:
    ///     TypeError: Input cannot be converted to byte array.
    ///     ValueError: Input cannot be deserialized to Backend.
    #[staticmethod]
    pub fn from_bincode(input: &Bound<PyAny>) -> PyResult<BackendWrapper> {
        let bytes = input
            .extract::<Vec<u8>>()
            .map_err(|_| PyTypeError::new_err("Input cannot be converted to byte array"))?;

        Ok(BackendWrapper {
            internal: deserialize(&bytes[..])
                .map_err(|_| PyValueError::new_err("Input cannot be deserialized to Backend"))?,
        })
    }

    /// Get information about the quantum architecture of the given device.
    ///
    /// Returns:
    ///     str: Information about the quantum architecture of the device.
    ///
    /// Raises:
    ///     ConnectionError: A connection error when fetching the information.
    pub fn get_quantum_architecture(&self) -> PyResult<String> {
        self.internal
            .get_quantum_architecture()
            .map_err(|err| PyConnectionError::new_err(err.to_string()))
    }

    /// Abort a submitted job.
    ///
    /// Args:
    ///     id (str): The ID of the job to abort.
    ///
    /// Returns:
    ///     ConnectionError: A connection error when sending the request.
    pub fn abort_job(&self, id: String) -> PyResult<()> {
        self.internal
            .abort_job(id)
            .map_err(|err| PyConnectionError::new_err(err.to_string()))
    }

    /// Run a circuit with the IQM backend and poll results until job is either ready, failed,
    /// aborted or timed out.
    ///
    /// A circuit is passed to the backend and executed.
    /// During execution values are written to and read from classical registers
    /// (List[bool], List[float], List[complex]).
    /// To produce sufficient statistics for evaluating expectation values,
    /// circuits have to be run multiple times.
    /// The results of each repetition are concatenated in OutputRegisters
    /// (List[List[bool]], List[List[float]], List[List[complex]]).  
    ///
    /// Args:
    ///     circuit (Circuit): The circuit that is run on the backend.
    ///
    /// Returns:
    ///     Tuple[Dict[str, List[List[bool]]], Dict[str, List[List[float]]]], Dict[str, List[List[complex]]]]: The output registers written by the evaluated circuits.
    ///
    /// Raises:
    ///     TypeError: Circuit argument cannot be converted to qoqo Circuit
    ///     RuntimeError: Running Circuit failed
    pub fn run_circuit(&self, circuit: &Bound<PyAny>) -> PyResult<Registers> {
        let circuit = convert_into_circuit(circuit).map_err(|err| {
            PyTypeError::new_err(format!(
                "Circuit argument cannot be converted to qoqo Circuit: {:?}",
                err
            ))
        })?;
        self.internal
            .run_circuit(&circuit)
            .map_err(|err| PyRuntimeError::new_err(format!("Running Circuit failed: {:?}", err)))
    }

    /// Runs a measurement with the IQM backend and waits for results.
    ///
    /// Args:
    ///     measurement (Measurement): The measurement that is run on the backend.
    ///
    /// Returns:
    ///     Optional[Dict[str, float]]: The  dictionary of expectation values.
    ///
    /// Raises:
<<<<<<< HEAD
    ///     TypeError: Circuit argument cannot be converted to qoqo Circuit
    ///     RuntimeError: Running Circuit failed
    pub fn run_measurement_registers(&self, measurement: &Bound<PyAny>) -> PyResult<Registers> {
        let mut run_circuits: Vec<Circuit> = Vec::new();

        let get_constant_circuit = measurement
            .call_method0("constant_circuit")
=======
    ///     TypeError: Measurement evaluate function could not be used
    ///     RuntimeError: Internal error measurement. Evaluation returned unknown type
    pub fn run_measurement(&self, measurement: &PyAny) -> PyResult<Option<HashMap<String, f64>>> {
        let circuit_batch = get_circuit_list_from_measurement(measurement)?;
        let registers = self
            .internal
            .run_circuit_batch(&circuit_batch)
>>>>>>> 5988764e
            .map_err(|err| {
                PyRuntimeError::new_err(format!(
                    "Something went wrong when running the list of circuits: {:?}",
                    err
                ))
            })?;
        self.evaluate_measurement(measurement, registers)
    }

    /// Call the `evaluate` method of the measurement to compute the expectation values from the
    /// results received from IQM.
    ///
    /// Args:
    ///     measurement (Measurement): The qoqo measurement to evaluate the expectation values
    ///     registers (Registers): The output registers to process
    ///
    /// Returns:
    ///     Optional[Dict[str, float]]: The results of the measurement
    ///
    /// Raises:
    ///     RunTimeError: Something went wrong while processing the results
    ///     TypeError: The `evaluate` function of the measurement was passed the wrong input type
    fn evaluate_measurement(
        &self,
        measurement: &PyAny,
        registers: Registers,
    ) -> PyResult<Option<HashMap<String, f64>>> {
        let get_expectation_values =
            measurement
                .call_method1("evaluate", registers)
                .map_err(|err| {
                    PyTypeError::new_err(format!(
                        "Measurement `evaluate` function could not be used: {:?}",
                        err
                    ))
                })?;

        get_expectation_values
            .extract::<Option<HashMap<String, f64>>>()
            .map_err(|_| {
                PyRuntimeError::new_err(
                    "Internal error measurement. Evaluation returned unknown type.",
                )
            })
    }

    /// Query the IQM server for the results of a previously submitted job until timeout, process
    /// the results and evaluate the measurement instruction.
    ///
    /// Args:
    ///     id (str): The ID of the job
    ///     measurement (Measurement): The qoqo measurement to evaluate the expectation values
    ///
    /// Returns:
    ///     Optional[Dict[str, float]]: The results of the measurement
    ///
    /// Raises:
    ///     RunTimeError: Something went wrong either while getting the results from the server or
    ///     during post processing.
    pub fn get_measurement_results(
        &self,
        id: String,
        measurement: &PyAny,
    ) -> PyResult<Option<HashMap<String, f64>>> {
        let results = self.internal.wait_for_results(id.clone()).map_err(|err| {
            PyRuntimeError::new_err(format!(
                "Something went wrong when getting the results from the server: {:?}",
                err
            ))
        })?;
        let registers = results_to_registers(results, id).map_err(|err| {
            PyRuntimeError::new_err(format!(
                "Something went wrong when processing the results into output registers: {:?}",
                err
            ))
        })?;
        self.evaluate_measurement(measurement, registers)
    }

    /// Submit a batch of circuits to the backend for asynchronous execution.
    ///
    /// Args:
    ///     circuits (List[Circuit]): The circuit batch that is submitted to the backend.
    ///
    /// Returns:
    ///     str: Job ID to retrieve the results.
    ///
    /// Raises:
    ///     RuntimeError: Something went wrong when submitting the job to the backend.
    pub fn submit_circuit_batch(&self, circuits: Vec<PyObject>) -> PyResult<String> {
        let mut circuit_batch: Vec<Circuit> = Vec::new();
        for circuit in circuits.into_iter() {
            let tmp_circuit = CircuitWrapper::from_pyany(circuit).map_err(|err| {
                PyTypeError::new_err(format!(
                    "`circuits` argument is not a list of qoqo Circuits: {}",
                    err
                ))
            })?;
<<<<<<< HEAD

        let constant_circuit = match const_circuit {
            Some(x) => convert_into_circuit(&x.as_borrowed()).map_err(|err| {
                PyTypeError::new_err(format!(
                    "Cannot extract constant circuit from measurement {:?}",
=======
            circuit_batch.push(tmp_circuit)
        }
        self.internal
            .submit_circuit_batch(&circuit_batch)
            .map_err(|err| {
                PyRuntimeError::new_err(format!(
                    "Something went wrong when submitting the job to the backend: {:?}",
>>>>>>> 5988764e
                    err
                ))
            })
    }

    /// Fetch the results of a previously submitted batch run from the server.
    ///
    /// Args:
    ///     id (str): The ID of the job
    ///
    /// Returns:
    ///     Registers: Tuple of qoqo registers containing the raw results of the measurements
    ///
    /// Raises:
    ///     ConnectionError: Something went wrong when getting the results
    ///     PyRuntimeError: Something went wrong when converting the results into the qoqo registers
    ///     format
    pub fn get_batch_raw_results(&self, id: String) -> PyResult<Registers> {
        let results = self.internal.wait_for_results(id.clone()).map_err(|err| {
            PyConnectionError::new_err(format!(
                "Something went wrong when retrieving the results of a batch run: {}",
                err
            ))
        })?;
        results_to_registers(results, id).map_err(|err| {
            PyRuntimeError::new_err(format!(
                "Something went wrong when post processing the results of a batch run: {}",
                err
            ))
<<<<<<< HEAD
        })?;

        for c in circuit_list {
            run_circuits.push(
                constant_circuit.clone()
                    + convert_into_circuit(&c.as_borrowed()).map_err(|err| {
                        PyTypeError::new_err(format!(
                            "Cannot extract circuit of circuit list from measurement {:?}",
                            err
                        ))
                    })?,
            )
        }

        let mut bit_registers: HashMap<String, BitOutputRegister> = HashMap::new();
        let mut float_registers: HashMap<String, FloatOutputRegister> = HashMap::new();
        let mut complex_registers: HashMap<String, ComplexOutputRegister> = HashMap::new();

        for circuit in run_circuits {
            let (tmp_bit_reg, tmp_float_reg, tmp_complex_reg) =
                self.internal.run_circuit(&circuit).map_err(|err| {
                    PyRuntimeError::new_err(format!("Running a circuit failed {:?}", err))
                })?;

            // Add results for current circuit to the total registers
            for (key, mut val) in tmp_bit_reg.into_iter() {
                if let Some(x) = bit_registers.get_mut(&key) {
                    x.append(&mut val);
                } else {
                    let _ = bit_registers.insert(key, val);
                }
            }
            for (key, mut val) in tmp_float_reg.into_iter() {
                if let Some(x) = float_registers.get_mut(&key) {
                    x.append(&mut val);
                } else {
                    let _ = float_registers.insert(key, val);
                }
            }
            for (key, mut val) in tmp_complex_reg.into_iter() {
                if let Some(x) = complex_registers.get_mut(&key) {
                    x.append(&mut val);
                } else {
                    let _ = complex_registers.insert(key, val);
                }
            }
        }
        Ok((bit_registers, float_registers, complex_registers))
=======
        })
>>>>>>> 5988764e
    }

    /// Submit a measurement to the backend for asynchronous execution.
    ///
    /// Args:
    ///     measurement (Measurement): The measurement that is submitted to the backend.
    ///
    /// Returns:
    ///     str: Job ID to retrieve the results.
    ///
    /// Raises:
<<<<<<< HEAD
    ///     TypeError: Measurement evaluate function could not be used
    ///     RuntimeError: Internal error measurement.evaluation returned unknown type
    pub fn run_measurement(
        &self,
        measurement: &Bound<PyAny>,
    ) -> PyResult<Option<HashMap<String, f64>>> {
        let (bit_registers, float_registers, complex_registers) =
            self.run_measurement_registers(measurement)?;
        let get_expectation_values = measurement
            .call_method1(
                "evaluate",
                (bit_registers, float_registers, complex_registers),
            )
=======
    ///     RuntimeError: Something went wrong when submitting the job to the backend.
    pub fn submit_measurement(&self, measurement: &PyAny) -> PyResult<String> {
        let circuit_batch = get_circuit_list_from_measurement(measurement).map_err(|err| {
            PyRuntimeError::new_err(format!(
                "Something went wrong when extracting the circuit list from the measurement: {:?}",
                err
            ))
        })?;
        self.internal
            .submit_circuit_batch(&circuit_batch)
>>>>>>> 5988764e
            .map_err(|err| {
                PyRuntimeError::new_err(format!(
                    "Something went wrong when submitting the job to the backend: {:?}",
                    err
                ))
            })
    }
}

/// Helper function to construct the list of circuits from a measurement by appending each circuit
/// contained in the measurement to the constant circuit.
fn get_circuit_list_from_measurement(measurement: &PyAny) -> PyResult<Vec<Circuit>> {
    let mut run_circuits: Vec<Circuit> = Vec::new();

    let constant_circuit_pyany = measurement
        .call_method0("constant_circuit")
        .map_err(|err| {
            PyTypeError::new_err(format!(
                "Cannot extract constant circuit from measurement: {:?}",
                err
            ))
        })?
        .extract::<Option<&PyAny>>()
        .map_err(|err| {
            PyTypeError::new_err(format!(
                "Cannot extract constant circuit from measurement: {:?}",
                err
            ))
        })?;

    let constant_circuit = match constant_circuit_pyany {
        Some(x) => convert_into_circuit(x).map_err(|err| {
            PyTypeError::new_err(format!(
                "Cannot extract constant circuit from measurement: {:?}",
                err
            ))
        })?,
        None => Circuit::new(),
    };

    let circuit_list = measurement
        .call_method0("circuits")
        .map_err(|err| {
            PyTypeError::new_err(format!(
                "Cannot extract circuit list from measurement: {:?}",
                err
            ))
        })?
        .extract::<Vec<&PyAny>>()
        .map_err(|err| {
            PyTypeError::new_err(format!(
                "Cannot extract circuit list from measurement: {:?}",
                err
            ))
        })?;

    for c in circuit_list {
        run_circuits.push(
            constant_circuit.clone()
                + convert_into_circuit(c).map_err(|err| {
                    PyTypeError::new_err(format!(
                        "Cannot extract circuit of circuit list from measurement: {:?}",
                        err
                    ))
                })?,
        )
    }
    Ok(run_circuits)
}<|MERGE_RESOLUTION|>--- conflicted
+++ resolved
@@ -91,35 +91,20 @@
     ///     RuntimeError: No access token found
     #[pyo3(text_signature = "(device, access_token)")]
     #[new]
-<<<<<<< HEAD
     pub fn new(device: &Bound<PyAny>, access_token: Option<String>) -> PyResult<Self> {
-        let device = match DenebDeviceWrapper::from_pyany(device.as_gil_ref().into()) {
-            Ok(device) => IqmDevice::from(device),
-            Err(_) => match ResonatorFreeDeviceWrapper::from_pyany(device.as_gil_ref().into()) {
-                Ok(device) => IqmDevice::from(device),
-                Err(err) => {
-                    return Err(PyRuntimeError::new_err(format!(
-                    "Could not convert device to neither DenebDevice nor ResonatorFreeDevice: {:?}",
-                    err
-                )))
-                }
-            },
-        };
-=======
-    pub fn new(device: &PyAny, access_token: Option<String>) -> PyResult<Self> {
         let iqm_device: IqmDevice;
-        if let Ok(dev) = DenebDeviceWrapper::from_pyany(device.into()) {
+        let device_pyany = device.as_gil_ref();
+        if let Ok(dev) = DenebDeviceWrapper::from_pyany(device_pyany.into()) {
             iqm_device = IqmDevice::from(dev);
-        } else if let Ok(dev) = GarnetDeviceWrapper::from_pyany(device.into()) {
+        } else if let Ok(dev) = GarnetDeviceWrapper::from_pyany(device_pyany.into()) {
             iqm_device = IqmDevice::from(dev);
-        } else if let Ok(dev) = ResonatorFreeDeviceWrapper::from_pyany(device.into()) {
+        } else if let Ok(dev) = ResonatorFreeDeviceWrapper::from_pyany(device_pyany.into()) {
             iqm_device = IqmDevice::from(dev);
         } else {
             return Err(PyRuntimeError::new_err(
                 "Could not convert input device to one of the available devices.".to_string(),
             ));
         }
->>>>>>> 5988764e
         Ok(Self {
             internal: Backend::new(iqm_device, access_token).map_err(|err| {
                 PyRuntimeError::new_err(format!("No access token found {:?}", err))
@@ -262,23 +247,16 @@
     ///     Optional[Dict[str, float]]: The  dictionary of expectation values.
     ///
     /// Raises:
-<<<<<<< HEAD
-    ///     TypeError: Circuit argument cannot be converted to qoqo Circuit
-    ///     RuntimeError: Running Circuit failed
-    pub fn run_measurement_registers(&self, measurement: &Bound<PyAny>) -> PyResult<Registers> {
-        let mut run_circuits: Vec<Circuit> = Vec::new();
-
-        let get_constant_circuit = measurement
-            .call_method0("constant_circuit")
-=======
     ///     TypeError: Measurement evaluate function could not be used
     ///     RuntimeError: Internal error measurement. Evaluation returned unknown type
-    pub fn run_measurement(&self, measurement: &PyAny) -> PyResult<Option<HashMap<String, f64>>> {
+    pub fn run_measurement(
+        &self,
+        measurement: &Bound<PyAny>,
+    ) -> PyResult<Option<HashMap<String, f64>>> {
         let circuit_batch = get_circuit_list_from_measurement(measurement)?;
         let registers = self
             .internal
             .run_circuit_batch(&circuit_batch)
->>>>>>> 5988764e
             .map_err(|err| {
                 PyRuntimeError::new_err(format!(
                     "Something went wrong when running the list of circuits: {:?}",
@@ -303,7 +281,7 @@
     ///     TypeError: The `evaluate` function of the measurement was passed the wrong input type
     fn evaluate_measurement(
         &self,
-        measurement: &PyAny,
+        measurement: &Bound<PyAny>,
         registers: Registers,
     ) -> PyResult<Option<HashMap<String, f64>>> {
         let get_expectation_values =
@@ -341,7 +319,7 @@
     pub fn get_measurement_results(
         &self,
         id: String,
-        measurement: &PyAny,
+        measurement: &Bound<PyAny>,
     ) -> PyResult<Option<HashMap<String, f64>>> {
         let results = self.internal.wait_for_results(id.clone()).map_err(|err| {
             PyRuntimeError::new_err(format!(
@@ -370,28 +348,23 @@
     ///     RuntimeError: Something went wrong when submitting the job to the backend.
     pub fn submit_circuit_batch(&self, circuits: Vec<PyObject>) -> PyResult<String> {
         let mut circuit_batch: Vec<Circuit> = Vec::new();
-        for circuit in circuits.into_iter() {
-            let tmp_circuit = CircuitWrapper::from_pyany(circuit).map_err(|err| {
-                PyTypeError::new_err(format!(
-                    "`circuits` argument is not a list of qoqo Circuits: {}",
-                    err
-                ))
-            })?;
-<<<<<<< HEAD
-
-        let constant_circuit = match const_circuit {
-            Some(x) => convert_into_circuit(&x.as_borrowed()).map_err(|err| {
-                PyTypeError::new_err(format!(
-                    "Cannot extract constant circuit from measurement {:?}",
-=======
-            circuit_batch.push(tmp_circuit)
-        }
+        Python::with_gil(|py| -> PyResult<()> {
+            for circuit in circuits.into_iter() {
+                let tmp_circuit = CircuitWrapper::from_pyany(circuit.bind(py)).map_err(|err| {
+                    PyTypeError::new_err(format!(
+                        "`circuits` argument is not a list of qoqo Circuits: {}",
+                        err
+                    ))
+                })?;
+                circuit_batch.push(tmp_circuit)
+            }
+            Ok(())
+        })?;
         self.internal
             .submit_circuit_batch(&circuit_batch)
             .map_err(|err| {
                 PyRuntimeError::new_err(format!(
                     "Something went wrong when submitting the job to the backend: {:?}",
->>>>>>> 5988764e
                     err
                 ))
             })
@@ -421,58 +394,7 @@
                 "Something went wrong when post processing the results of a batch run: {}",
                 err
             ))
-<<<<<<< HEAD
-        })?;
-
-        for c in circuit_list {
-            run_circuits.push(
-                constant_circuit.clone()
-                    + convert_into_circuit(&c.as_borrowed()).map_err(|err| {
-                        PyTypeError::new_err(format!(
-                            "Cannot extract circuit of circuit list from measurement {:?}",
-                            err
-                        ))
-                    })?,
-            )
-        }
-
-        let mut bit_registers: HashMap<String, BitOutputRegister> = HashMap::new();
-        let mut float_registers: HashMap<String, FloatOutputRegister> = HashMap::new();
-        let mut complex_registers: HashMap<String, ComplexOutputRegister> = HashMap::new();
-
-        for circuit in run_circuits {
-            let (tmp_bit_reg, tmp_float_reg, tmp_complex_reg) =
-                self.internal.run_circuit(&circuit).map_err(|err| {
-                    PyRuntimeError::new_err(format!("Running a circuit failed {:?}", err))
-                })?;
-
-            // Add results for current circuit to the total registers
-            for (key, mut val) in tmp_bit_reg.into_iter() {
-                if let Some(x) = bit_registers.get_mut(&key) {
-                    x.append(&mut val);
-                } else {
-                    let _ = bit_registers.insert(key, val);
-                }
-            }
-            for (key, mut val) in tmp_float_reg.into_iter() {
-                if let Some(x) = float_registers.get_mut(&key) {
-                    x.append(&mut val);
-                } else {
-                    let _ = float_registers.insert(key, val);
-                }
-            }
-            for (key, mut val) in tmp_complex_reg.into_iter() {
-                if let Some(x) = complex_registers.get_mut(&key) {
-                    x.append(&mut val);
-                } else {
-                    let _ = complex_registers.insert(key, val);
-                }
-            }
-        }
-        Ok((bit_registers, float_registers, complex_registers))
-=======
         })
->>>>>>> 5988764e
     }
 
     /// Submit a measurement to the backend for asynchronous execution.
@@ -484,23 +406,8 @@
     ///     str: Job ID to retrieve the results.
     ///
     /// Raises:
-<<<<<<< HEAD
-    ///     TypeError: Measurement evaluate function could not be used
-    ///     RuntimeError: Internal error measurement.evaluation returned unknown type
-    pub fn run_measurement(
-        &self,
-        measurement: &Bound<PyAny>,
-    ) -> PyResult<Option<HashMap<String, f64>>> {
-        let (bit_registers, float_registers, complex_registers) =
-            self.run_measurement_registers(measurement)?;
-        let get_expectation_values = measurement
-            .call_method1(
-                "evaluate",
-                (bit_registers, float_registers, complex_registers),
-            )
-=======
     ///     RuntimeError: Something went wrong when submitting the job to the backend.
-    pub fn submit_measurement(&self, measurement: &PyAny) -> PyResult<String> {
+    pub fn submit_measurement(&self, measurement: &Bound<PyAny>) -> PyResult<String> {
         let circuit_batch = get_circuit_list_from_measurement(measurement).map_err(|err| {
             PyRuntimeError::new_err(format!(
                 "Something went wrong when extracting the circuit list from the measurement: {:?}",
@@ -509,7 +416,6 @@
         })?;
         self.internal
             .submit_circuit_batch(&circuit_batch)
->>>>>>> 5988764e
             .map_err(|err| {
                 PyRuntimeError::new_err(format!(
                     "Something went wrong when submitting the job to the backend: {:?}",
@@ -521,7 +427,7 @@
 
 /// Helper function to construct the list of circuits from a measurement by appending each circuit
 /// contained in the measurement to the constant circuit.
-fn get_circuit_list_from_measurement(measurement: &PyAny) -> PyResult<Vec<Circuit>> {
+fn get_circuit_list_from_measurement(measurement: &Bound<PyAny>) -> PyResult<Vec<Circuit>> {
     let mut run_circuits: Vec<Circuit> = Vec::new();
 
     let constant_circuit_pyany = measurement
@@ -541,7 +447,7 @@
         })?;
 
     let constant_circuit = match constant_circuit_pyany {
-        Some(x) => convert_into_circuit(x).map_err(|err| {
+        Some(x) => convert_into_circuit(&x.as_borrowed()).map_err(|err| {
             PyTypeError::new_err(format!(
                 "Cannot extract constant circuit from measurement: {:?}",
                 err
@@ -569,7 +475,7 @@
     for c in circuit_list {
         run_circuits.push(
             constant_circuit.clone()
-                + convert_into_circuit(c).map_err(|err| {
+                + convert_into_circuit(&c.as_borrowed()).map_err(|err| {
                     PyTypeError::new_err(format!(
                         "Cannot extract circuit of circuit list from measurement: {:?}",
                         err
